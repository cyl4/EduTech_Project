import os
<<<<<<< HEAD
# from openai import OpenAI
=======
>>>>>>> dd03aa4c
from huggingface_hub import InferenceClient
from typing import List, Dict, Any
from .models import Question, PresentationMode

class QuestionGenerator:
<<<<<<< HEAD
    def __init__(self, InferenceClient):
        self.client = InferenceClient
=======
    def __init__(self):
>>>>>>> dd03aa4c
        self.use_hf = os.getenv('USE_HF', 'false').lower() == 'true'
        self.hf_model = os.getenv('HF_CHAT_MODEL', 'mistralai/Mistral-7B-Instruct-v0.2')
        self.hf_token = os.getenv('HF_TOKEN') or os.getenv('HUGGINGFACEHUB_API_TOKEN')
        self.hf_task = os.getenv('HF_TASK', 'conversational')
        self.hf_client = InferenceClient(model=self.hf_model, token=self.hf_token) if self.use_hf else None
    
    async def generate_questions(self, transcript: str, topic: str, mode: PresentationMode, 
                               expert_documents: List[str] = None) -> List[Question]:
        """Generate questions based on presentation content and mode"""
        
        if mode == PresentationMode.TECHNICAL and expert_documents:
            return await self._generate_expert_questions(transcript, topic, expert_documents)
        else:
            return await self._generate_standard_questions(transcript, topic, mode)
    
    async def _generate_standard_questions(self, transcript: str, topic: str, mode: PresentationMode) -> List[Question]:
        """Generate standard questions for different modes"""
        
        mode_context = {
            PresentationMode.PROFESSIONAL: "professional context, is well educated but not necessarily expert",
            PresentationMode.TECHNICAL: "technical expert context, has deep knowledge in the field",
            PresentationMode.LAYPERSON: "general audience context, lacks specialized knowledge",
            PresentationMode.CASUAL: "casual conversation context, informal and relaxed"
        }
        
        prompt = f"""
        Generate 3-5 thoughtful questions about this presentation that would test the speaker's understanding.
        
        Topic: {topic}
        Context: {mode_context.get(mode, 'general context')}
        Transcript: {transcript}
        
        Create questions that:
        1. Test understanding of key concepts
        2. Explore implications or applications
        3. Challenge assumptions or ask for clarification
        4. Are appropriate for the {mode.value} mode
        
        Format as JSON:
        {{
            "questions": [
                {{
                    "question": "What would happen if...",
                    "category": "application",
                    "difficulty": "medium",
                    "context": "Testing practical understanding"
                }}
            ]
        }}
        """
        
        try:
            import anyio, json
            if self.use_hf:
                if self.hf_task == 'conversational':
                    def _run_hf_chat():
                        return self.hf_client.chat.completions.create(
                            model=self.hf_model,
                            messages=[{"role":"user","content": prompt}],
                            temperature=0.7,
                            max_tokens=900
                        )
                    resp = await anyio.to_thread.run_sync(_run_hf_chat)
                    content = resp.choices[0].message.content
                else:
                    def _run_hf():
                        return self.hf_client.text_generation(prompt, max_new_tokens=600, temperature=0.7)
                    content = await anyio.to_thread.run_sync(_run_hf)
            else:
                def _run_oa():
                    return self.client.chat.completions.create(
                        model="gpt-4o-mini",
                        messages=[{"role": "user", "content": prompt}],
                        temperature=0.7
                    )
                response = await anyio.to_thread.run_sync(_run_oa)
                content = response.choices[0].message.content
            
            result = json.loads(content)
            
            questions = []
            for q in result.get("questions", []):
                questions.append(Question(
                    question=q["question"],
                    category=q["category"],
                    difficulty=q["difficulty"],
                    context=q.get("context", "")
                ))
            
            return questions
        except Exception as e:
            print(f"Error generating questions: {e}")
            return []
    
    async def _generate_expert_questions(self, transcript: str, topic: str, expert_documents: List[str]) -> List[Question]:
        """Generate expert-level questions based on uploaded documents"""
        
        # Combine document content (simplified - in reality you'd process PDFs)
        document_context = "\n".join(expert_documents[:3])  # Limit to first 3 docs
        
        prompt = f"""
        As an expert in {topic}, generate challenging questions based on both the presentation and these expert documents.
        
        Topic: {topic}
        Presentation: {transcript}
        Expert Documents: {document_context}
        
        Create 5-7 expert-level questions that:
        1. Test deep understanding of the field
        2. Connect presentation content to broader knowledge
        3. Challenge with advanced concepts
        4. Reference specific details from the documents
        
        Format as JSON:
        {{
            "questions": [
                {{
                    "question": "Based on the research in document X, how would you explain...",
                    "category": "expert_analysis",
                    "difficulty": "expert",
                    "context": "Testing expert-level understanding"
                }}
            ]
        }}
        """
        
        try:
            import anyio, json
            if self.use_hf:
                if self.hf_task == 'conversational':
                    def _run_hf_chat():
                        return self.hf_client.chat.completions.create(
                            model=self.hf_model,
                            messages=[{"role":"user","content": prompt}],
                            temperature=0.5,
                            max_tokens=1000
                        )
                    resp = await anyio.to_thread.run_sync(_run_hf_chat)
                    content = resp.choices[0].message.content
                else:
                    def _run_hf():
                        return self.hf_client.text_generation(prompt, max_new_tokens=800, temperature=0.5)
                    content = await anyio.to_thread.run_sync(_run_hf)
            else:
                def _run_oa():
                    return self.client.chat.completions.create(
                        model="gpt-4o-mini",
                        messages=[{"role": "user", "content": prompt}],
                        temperature=0.5
                    )
                response = await anyio.to_thread.run_sync(_run_oa)
                content = response.choices[0].message.content
            
            result = json.loads(content)
            
            questions = []
            for q in result.get("questions", []):
                questions.append(Question(
                    question=q["question"],
                    category=q["category"],
                    difficulty=q["difficulty"],
                    context=q.get("context", "")
                ))
            
            return questions
        except Exception as e:
            print(f"Error generating expert questions: {e}")
            return []<|MERGE_RESOLUTION|>--- conflicted
+++ resolved
@@ -1,19 +1,12 @@
 import os
-<<<<<<< HEAD
 # from openai import OpenAI
-=======
->>>>>>> dd03aa4c
 from huggingface_hub import InferenceClient
 from typing import List, Dict, Any
 from .models import Question, PresentationMode
 
 class QuestionGenerator:
-<<<<<<< HEAD
     def __init__(self, InferenceClient):
         self.client = InferenceClient
-=======
-    def __init__(self):
->>>>>>> dd03aa4c
         self.use_hf = os.getenv('USE_HF', 'false').lower() == 'true'
         self.hf_model = os.getenv('HF_CHAT_MODEL', 'mistralai/Mistral-7B-Instruct-v0.2')
         self.hf_token = os.getenv('HF_TOKEN') or os.getenv('HUGGINGFACEHUB_API_TOKEN')
